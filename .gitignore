# Byte-compiled / optimized / DLL files
__pycache__/
*.py[cod]
*$py.class

# C extensions
*.so

# Distribution / packaging
.Python
build/
develop-eggs/
dist/
downloads/
eggs/
.eggs/
lib/
lib64/
parts/
sdist/
var/
wheels/
share/python-wheels/
*.egg-info/
.installed.cfg
*.egg
MANIFEST

# PyInstaller
#  Usually these files are written by a python script from a template
#  before PyInstaller builds the exe, so as to inject date/other infos into it.
*.manifest
*.spec

# Installer logs
pip-log.txt
pip-delete-this-directory.txt

# Unit test / coverage reports
htmlcov/
.tox/
.nox/
.coverage
.coverage.*
.cache
nosetests.xml
coverage.xml
*.cover
*.py,cover
.hypothesis/
.pytest_cache/
cover/

# Translations
*.mo
*.pot

# Django stuff:
*.log
local_settings.py
db.sqlite3
db.sqlite3-journal

# Flask stuff:
instance/
.webassets-cache

# Scrapy stuff:
.scrapy

# Sphinx documentation
docs/_build/

# PyBuilder
.pybuilder/
target/

# Jupyter Notebook
.ipynb_checkpoints

# IPython
profile_default/
ipython_config.py

# pyenv
#   For a library or package, you might want to ignore these files since the code is
#   intended to run in multiple environments; otherwise, check them in:
# .python-version

# pipenv
#   According to pypa/pipenv#598, it is recommended to include Pipfile.lock in version control.
#   However, in case of collaboration, if having platform-specific dependencies or dependencies
#   having no cross-platform support, pipenv may install dependencies that don't work, or not
#   install all needed dependencies.
#Pipfile.lock

# UV
#   Similar to Pipfile.lock, it is generally recommended to include uv.lock in version control.
#   This is especially recommended for binary packages to ensure reproducibility, and is more
#   commonly ignored for libraries.
#uv.lock

# poetry
#   Similar to Pipfile.lock, it is generally recommended to include poetry.lock in version control.
#   This is especially recommended for binary packages to ensure reproducibility, and is more
#   commonly ignored for libraries.
#   https://python-poetry.org/docs/basic-usage/#commit-your-poetrylock-file-to-version-control
#poetry.lock

# pdm
#   Similar to Pipfile.lock, it is generally recommended to include pdm.lock in version control.
#pdm.lock
#   pdm stores project-wide configurations in .pdm.toml, but it is recommended to not include it
#   in version control.
#   https://pdm.fming.dev/latest/usage/project/#working-with-version-control
.pdm.toml
.pdm-python
.pdm-build/

# PEP 582; used by e.g. github.com/David-OConnor/pyflow and github.com/pdm-project/pdm
__pypackages__/

# Celery stuff
celerybeat-schedule
celerybeat.pid

# SageMath parsed files
*.sage.py

# Environments
.env
.venv
env/
venv/
ENV/
env.bak/
venv.bak/

# Spyder project settings
.spyderproject
.spyproject

# Rope project settings
.ropeproject

# mkdocs documentation
/site

# mypy
.mypy_cache/
.dmypy.json
dmypy.json

# Pyre type checker
.pyre/

# pytype static type analyzer
.pytype/

# Cython debug symbols
cython_debug/

# PyCharm
#  JetBrains specific template is maintained in a separate JetBrains.gitignore that can
#  be found at https://github.com/github/gitignore/blob/main/Global/JetBrains.gitignore
#  and can be added to the global gitignore or merged into this file.  For a more nuclear
#  option (not recommended) you can uncomment the following to ignore the entire idea folder.
#.idea/

# Visual Studio Code
#  Visual Studio Code specific template is maintained in a separate VisualStudioCode.gitignore 
#  that can be found at https://github.com/github/gitignore/blob/main/Global/VisualStudioCode.gitignore
#  and can be added to the global gitignore or merged into this file. However, if you prefer, 
#  you could uncomment the following to ignore the enitre vscode folder
# .vscode/

# Ruff stuff:
.ruff_cache/

# PyPI configuration file
.pypirc

# Cursor
#  Cursor is an AI-powered code editor. `.cursorignore` specifies files/directories to
#  exclude from AI features like autocomplete and code analysis. Recommended for sensitive data
#  refer to https://docs.cursor.com/context/ignore-files
.cursorignore
.cursorindexingignore

<<<<<<< HEAD
# Mac OS
.DS_Store
=======
.DS_Store
.vscode
>>>>>>> 218a5cf3
<|MERGE_RESOLUTION|>--- conflicted
+++ resolved
@@ -187,10 +187,5 @@
 .cursorignore
 .cursorindexingignore
 
-<<<<<<< HEAD
-# Mac OS
 .DS_Store
-=======
-.DS_Store
-.vscode
->>>>>>> 218a5cf3
+.vscode